#!/usr/bin/env python3
"""Plot the live microphone signal(s) with matplotlib.

Matplotlib and NumPy have to be installed.

"""
import argparse
import queue
import sys


def int_or_str(text):
    """Helper function for argument parsing."""
    try:
        return int(text)
    except ValueError:
        return text


parser = argparse.ArgumentParser(description=__doc__)
parser.add_argument(
    '-l', '--list-devices', action='store_true',
    help='show list of audio devices and exit')
parser.add_argument(
    '-d', '--device', type=int_or_str,
    help='input device (numeric ID or substring)')
parser.add_argument(
    '-w', '--window', type=float, default=200, metavar='DURATION',
    help='visible time slot (default: %(default)s ms)')
parser.add_argument(
    '-i', '--interval', type=float, default=30,
    help='minimum time between plot updates (default: %(default)s ms)')
parser.add_argument(
    '-b', '--blocksize', type=int, default=512, help='block size (in samples)')
parser.add_argument(
    '-r', '--samplerate', type=float, help='sampling rate of audio device')
parser.add_argument(
    '-n', '--downsample', type=int, default=10, metavar='N',
    help='display every Nth sample (default: %(default)s)')
parser.add_argument(
    'channels', type=int, default=[1], nargs='*', metavar='CHANNEL',
    help='input channels to plot (default: the first)')
args = parser.parse_args()
if any(c < 1 for c in args.channels):
    parser.error('argument CHANNEL: must be >= 1')
mapping = [c - 1 for c in args.channels]  # Channel numbers start with 1
q = queue.Queue()


def audio_callback(indata, frames, time, status):
    """This is called (from a separate thread) for each audio block."""
    if status:
        print(status, file=sys.stderr)

    flat = indata.flatten()
    l = indata.shape[0]
    coeffs = pywt.wavedec(flat, "db5", mode='per')
    coeffs_, slices = pywt.coeffs_to_array(coeffs)
    coeffs_ = coeffs_[:l].reshape((l,1))
<<<<<<< HEAD
    #print(indata.shape, coeffs_.shape)
=======
>>>>>>> a51deffc
    #coeffs_ = coeffs_.flatten()[:shift]
    #print(type(indata), type(coeffs_))
    #print(indata[10][0], coeffs_[10], mapping)
    #print(indata[::args.downsample, mapping].shape)
    #plotdata[-shift:, :] = coeffs_[0]
    #print(plotdata[-shift:, :])

    # Fancy indexing with mapping creates a (necessary!) copy:
    #q.put(indata[::args.downsample, mapping])
    q.put(coeffs_[::args.downsample, mapping])


def update_plot(frame):
    """This is called by matplotlib for each plot update.

    Typically, audio callbacks happen more frequently than plot updates,
    therefore the queue tends to contain multiple blocks of audio data.

    """
    global plotdata
    while True:
        try:
            data = q.get_nowait()
        except queue.Empty:
            break
        shift = len(data)
        plotdata = np.roll(plotdata, -shift, axis=0)
        plotdata[-shift:, :] = data
    for column, line in enumerate(lines):
        line.set_ydata(plotdata[:, column])
    return lines


try:
    from matplotlib.animation import FuncAnimation
    import matplotlib.pyplot as plt
    import numpy as np
    import sounddevice as sd
    import pywt
    db1 = pywt.Wavelet('db1')

    if args.list_devices:
        print(sd.query_devices())
        parser.exit(0)
    if args.samplerate is None:
        device_info = sd.query_devices(args.device, 'input')
        args.samplerate = device_info['default_samplerate']

    length = int(args.window * args.samplerate / (1000 * args.downsample))
    plotdata = np.zeros((length, len(args.channels)))

    fig, ax = plt.subplots()
    lines = ax.plot(plotdata)
    if len(args.channels) > 1:
        ax.legend(['channel {}'.format(c) for c in args.channels],
                  loc='lower left', ncol=len(args.channels))
    ax.axis((0, len(plotdata), -1, 1))
    ax.set_yticks([0])
    ax.yaxis.grid(True)
    ax.tick_params(bottom=False, top=False, labelbottom=False,
                   right=False, left=False, labelleft=False)
    fig.tight_layout(pad=0)

    stream = sd.InputStream(
        device=args.device, channels=max(args.channels),
        samplerate=args.samplerate, callback=audio_callback)
    ani = FuncAnimation(fig, update_plot, interval=args.interval, blit=True)
    with stream:
        plt.show()
except Exception as e:
    parser.exit(type(e).__name__ + ': ' + str(e))<|MERGE_RESOLUTION|>--- conflicted
+++ resolved
@@ -57,10 +57,6 @@
     coeffs = pywt.wavedec(flat, "db5", mode='per')
     coeffs_, slices = pywt.coeffs_to_array(coeffs)
     coeffs_ = coeffs_[:l].reshape((l,1))
-<<<<<<< HEAD
-    #print(indata.shape, coeffs_.shape)
-=======
->>>>>>> a51deffc
     #coeffs_ = coeffs_.flatten()[:shift]
     #print(type(indata), type(coeffs_))
     #print(indata[10][0], coeffs_[10], mapping)
